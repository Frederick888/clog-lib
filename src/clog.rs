--- conflicted
+++ resolved
@@ -60,14 +60,10 @@
     pub outfile: Option<String>,
     /// Maps out the sections and aliases used to trigger those sections. The keys are the section
     /// name, and the values are an array of aliases.
-<<<<<<< HEAD
     pub section_map: IndexMap<String, Vec<String>>,
-=======
-    pub section_map: HashMap<String, Vec<String>>,
     /// Maps out the components and aliases used to trigger those components. The keys are the
     /// component name, and the values are an array of aliases.
     pub component_map: HashMap<String, Vec<String>>,
->>>>>>> c4e6547b
     /// The git dir with all the meta-data (Typically the `.git` sub-directory of the project)
     pub git_dir: Option<PathBuf>,
     /// The working directory of the git project (typically the project directory, or parent of the
